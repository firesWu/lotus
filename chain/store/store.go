--- conflicted
+++ resolved
@@ -1063,12 +1063,8 @@
 	}
 }
 
-<<<<<<< HEAD
 func (cr *chainRand) GetRandomness(ctx context.Context, pers crypto.DomainSeparationTag, round int64, entropy []byte) ([]byte, error) {
 	return cr.cs.GetRandomness(ctx, cr.blks, pers, round, entropy)
-=======
-func (cr *chainRand) GetRandomness(ctx context.Context, round int64) ([]byte, error) {
-	return cr.cs.GetRandomness(ctx, cr.blks, round)
 }
 
 func (cs *ChainStore) GetTipSetFromKey(tsk types.TipSetKey) (*types.TipSet, error) {
@@ -1077,5 +1073,4 @@
 	} else {
 		return cs.LoadTipSet(tsk)
 	}
->>>>>>> def0e0a7
 }